--- conflicted
+++ resolved
@@ -56,7 +56,6 @@
 		while (*ptr && isspace((unsigned char)*ptr))
 			ptr++;
 		/* "cpu" part appears only with some Linux versions.  */
-<<<<<<< HEAD
 		if (strncmp(ptr, "cpu", strlen("cpu")) == 0)
 			ptr += strlen("cpu");
 		while (*ptr && isspace((unsigned char)*ptr))
@@ -64,15 +63,6 @@
 		if (strncmp(ptr, "model", strlen("model")) != 0)
 			continue;
 		ptr += strlen("model");
-=======
-		if (strncmp(ptr, "cpu", sizeof("cpu") - 1) == 0)
-			ptr += sizeof("cpu") - 1;
-		while (*ptr && isspace((unsigned char)*ptr))
-			ptr++;
-		if (strncmp(ptr, "model", sizeof("model") - 1) != 0)
-			continue;
-		ptr += sizeof("model") - 1;
->>>>>>> 8fc07403
 		while (*ptr && isspace((unsigned char)*ptr))
 			ptr++;
 		if (*ptr != ':')
@@ -82,23 +72,15 @@
 			ptr++;
 		fclose(cpuinfo);
 		return (strncmp(ptr, "ICT Loongson-2 V0.3",
-<<<<<<< HEAD
 				strlen("ICT Loongson-2 V0.3")) == 0)
 		    || (strncmp(ptr, "Godson2 V0.3  FPU V0.1",
 				strlen("Godson2 V0.3  FPU V0.1")) == 0);
-=======
-				sizeof("ICT Loongson-2 V0.3") - 1) == 0)
-		    || (strncmp(ptr, "Godson2 V0.3  FPU V0.1",
-				sizeof("Godson2 V0.3  FPU V0.1") - 1) == 0);
->>>>>>> 8fc07403
 	}
 	fclose(cpuinfo);
 	return 0;
 }
 #endif
 
-<<<<<<< HEAD
-=======
 #if defined(__arm__)
 #include <stdio.h>
 #include <string.h>
@@ -141,7 +123,6 @@
 }
 #endif
 
->>>>>>> 8fc07403
 int processor_flash_enable(void)
 {
 	/* FIXME: detect loongson on FreeBSD and OpenBSD as well.  */
@@ -151,15 +132,12 @@
 		return 0;
 	}
 #endif
-<<<<<<< HEAD
-=======
 #if defined (__arm__)
 	if (is_tegra2()) {
 		msg_pdbg("Detected NVIDIA Tegra 2.\n");
 		return tegra2_spi_init();
 	}
 #endif
->>>>>>> 8fc07403
 	/* Not implemented yet. Oh well. */
 	return 1;
 }

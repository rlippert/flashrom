--- conflicted
+++ resolved
@@ -194,11 +194,7 @@
 #else
 #if defined(__DARWIN__)
     /* Header is part of the DirectHW library. */
-<<<<<<< HEAD
     #include <DirectHW/DirectHW.h>
-=======
-    #include <DirectIO/darwinio.h>
->>>>>>> 8fc07403
     #define off64_t off_t
     #define lseek64 lseek
 #endif
